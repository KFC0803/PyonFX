# -*- coding: utf-8 -*-
# PyonFX: An easy way to do KFX and complex typesetting based on subtitle format ASS (Advanced Substation Alpha).
# Copyright (C) 2019 Antonio Strippoli (CoffeeStraw/YellowFlash)
#
# This program is free software: you can redistribute it and/or modify
# it under the terms of the GNU Lesser General Public License as published by
# the Free Software Foundation, either version 3 of the License, or
# (at your option) any later version.
#
# PyonFX is distributed in the hope that it will be useful,
# but WITHOUT ANY WARRANTY; without even the implied warranty of
# MERCHANTABILITY or FITNESS FOR A PARTICULAR PURPOSE. See the
# GNU Lesser General Public License for more details.
#
# You should have received a copy of the GNU Lesser General Public License
# along with this program. If not, see http://www.gnu.org/licenses/.

import os
import sys
import time
import re
import copy
import subprocess
from typing import List
from .font_utility import Font
from .convert import Convert

def pretty_print(obj, indent=0, name=""):
    # Utility function to print object Meta, Style, Line, Word, Syllable and Char (this is a dirty solution probably)
    if   type(obj) == Line:
        out = ' ' * indent + f"lines[{obj.i}] ({type(obj).__name__}):\n"
    elif type(obj) == Word:
        out = ' ' * indent + f"words[{obj.i}] ({type(obj).__name__}):\n"
    elif type(obj) == Syllable:
        out = ' ' * indent + f"syls[{obj.i}] ({type(obj).__name__}):\n"
    elif type(obj) == Char:
        out = ' ' * indent + f"chars[{obj.i}] ({type(obj).__name__}):\n"
    else:
        out = ' ' * indent + f"{name}({type(obj).__name__}):\n"

    # Let's print all this object fields
    indent += 4
    for k, v in obj.__dict__.items():
        if '__dict__' in dir(v):
            # Work recursively to print another object
            out += pretty_print(v, indent, k + " ")
        elif type(v) == list:
            for i, el in enumerate(v):
                # Work recursively to print other objects inside a list
                out += pretty_print(el, indent, f"{k}[{i}] ")
        else:
            # Just print a field of this object
            out += ' ' * indent +  f"{k}: {str(v)}\n"

    return out


class Meta:
    """Meta object contains informations about the Ass.

    More info about each of them can be found on http://docs.aegisub.org/manual/Styles

    Attributes:
        wrap_style (int): Determines how line breaking is applied to the subtitle line
        scaled_border_and_shadow (bool): Determines if it has to be used script resolution (*True*) or video resolution (*False*) to scale border and shadow
        play_res_x (int): Video Width
        play_res_y (int): Video Height
        audio (str): Loaded audio path (absolute)
        video (str): Loaded video path (absolute)
    """
    wrap_style: int
    scaled_border_and_shadow: bool
    play_res_x: int
    play_res_y: int
    audio: str
    video: str
    def __repr__(self):
        return pretty_print(self)


class Style:
    """Style object contains a set of typographic formatting rules that is applied to dialogue lines.

    More info about styles can be found on http://docs.aegisub.org/3.2/ASS_Tags/.

    Attributes:
        fontname (str): Font name
        fontsize (float): Font size in points
        color1 (str): Primary color (fill)
        alpha1 (str): Trasparency of color1
        color2 (str): Secondary color (secondary fill, for karaoke effect)
        alpha2 (str): Trasparency of color2
        color3 (str): Outline (border) color
        alpha3 (str): Trasparency of color3
        color4 (str): Shadow color
        alpha4 (str): Trasparency of color4
        bold (bool): Font with bold
        italic (bool): Font with italic
        underline (bool): Font with underline
        strikeout (bool): Font with strikeout
        scale_x (float): Text stretching in the horizontal direction
        scale_y (float): Text stretching in the vertical direction
        spacing (float): Horizontal spacing between letters
        angle (float): Rotation of the text
        border_style (bool): *True* for opaque box, *False* for standard outline
        outline (float): Border thickness value
        shadow (float): How far downwards and to the right a shadow is drawn
        alignment (int): Alignment of the text
        margin_l (int): Distance from the left of the video frame
        margin_r (int): Distance from the right of the video frame
        margin_v (int): Distance from the bottom (or top if alignment >= 7) of the video frame
        encoding (int): Codepage used to map codepoints to glyphs
    """
    fontname: str
    fontsize: float
    color1: str
    alpha1: str
    color2: str
    alpha2: str
    color3: str
    alpha3: str
    color4: str
    alpha4: str
    bold: bool
    italic: bool
    underline: bool
    strikeout: bool
    scale_x: float
    scale_y: float
    spacing: float
    angle: float
    border_style: bool
    outline: float
    shadow: float
    alignment: int
    margin_l: int
    margin_r: int
    margin_v: int
    encoding: int
    def __repr__(self):
        return pretty_print(self)


class Char:
    """Char object contains informations about a single char of a line in the Ass.

    A char is defined by some text between two karaoke tags (k, ko, kf).

    Attributes:
        i (int): Char index number
        word_i (int): Char word index (e.g.: In line text "Hello PyonFX users!", letter "u" will have word_i=2).
        syl_i (int): Char syl index (e.g.: In line text "{\\k0}Hel{\\k0}lo {\\k0}Pyon{\\k0}FX {\\k0}users!", letter "F" will have syl_i=3).
        syl_char_i (int): Char invidual syl index (e.g.: In line text "{\\k0}Hel{\\k0}lo {\\k0}Pyon{\\k0}FX {\\k0}users!", letter "e" of "users" will have syl_char_i=2).
        start_time (int): Char start time (in milliseconds).
        end_time (int): Char end time (in milliseconds).
        duration (int): Char duration (in milliseconds).
        styleref (obj): Reference to the Style object of this object original line.
        text (str): Char text.
        inline_fx (str): Char inline effect (marked as \\-EFFECT in karaoke-time).
        prespace (int): Char free space before text.
        postspace (int): Char free space after text.
        width (float): Char text width.
        height (float): Char text height.
        x (float): Char text position horizontal (depends on alignment).
        y (float): Char text position vertical (depends on alignment).
        left (float): Char text position left.
        center (float): Char text position center.
        right (float): Char text position right.
        top (float): Char text position top.
        middle (float): Char text position middle.
        bottom (float): Char text position bottom.
    """
    i: int
    word_i: int
    syl_i: int
    syl_char_i: int
    start_time: int
    end_time: int
    duration: int
    styleref: Style
    text: str
    inline_fx: str
    prespace: int
    postspace: int
    width: float
    height: float
    x: float
    y: float
    left: float
    center: float
    right: float
    top: float
    middle: float
    bottom: float
    def __repr__(self):
        return pretty_print(self)


class Syllable:
    """Syllable object contains informations about a single syl of a line in the Ass.

    A syl can be defined as some text after a karaoke tag (k, ko, kf)
    (e.g.: In "{\\k0}Hel{\\k0}lo {\\k0}Pyon{\\k0}FX {\\k0}users!", "Pyon" and "FX" are distinct syllables),

    Attributes:
        i (int): Syllable index number
        word_i (int): Syllable word index (e.g.: In line text "{\\k0}Hel{\\k0}lo {\\k0}Pyon{\\k0}FX {\\k0}users!", syl "Pyon" will have word_i=1).
        start_time (int): Syllable start time (in milliseconds).
        end_time (int): Syllable end time (in milliseconds).
        duration (int): Syllable duration (in milliseconds).
        styleref (obj): Reference to the Style object of this object original line.
        text (str): Syllable text.
        tags (str): All the remaining tags before syl text apart \\k ones.
        inline_fx (str): Syllable inline effect (marked as \\-EFFECT in karaoke-time).
        prespace (int): Syllable free space before text.
        postspace (int): Syllable free space after text.
        width (float): Syllable text width.
        height (float): Syllable text height.
        x (float): Syllable text position horizontal (depends on alignment).
        y (float): Syllable text position vertical (depends on alignment).
        left (float): Syllable text position left.
        center (float): Syllable text position center.
        right (float): Syllable text position right.
        top (float): Syllable text position top.
        middle (float): Syllable text position middle.
        bottom (float): Syllable text position bottom.
    """
    i: int
    word_i: int
    start_time: int
    end_time: int
    duration: int
    styleref: Style
    text: str
    tags: str
    inline_fx: str
    prespace: int
    postspace: int
    width: float
    height: float
    x: float
    y: float
    left: float
    center: float
    right: float
    top: float
    middle: float
    bottom: float
    def __repr__(self):
        return pretty_print(self)


class Word:
    """Word object contains informations about a single word of a line in the Ass.

    A word can be defined as some text with some optional space before or after
    (e.g.: In the string "What a beautiful world!", "beautiful" and "world" are both distinct words).

    Attributes:
        i (int): Word index number
        start_time (int): Word start time (same as line start time) (in milliseconds).
        end_time (int): Word end time (same as line end time) (in milliseconds).
        duration (int): Word duration (same as line duration) (in milliseconds).
        styleref (obj): Reference to the Style object of this object original line.
        text (str): Word text.
        prespace (int): Word free space before text.
        postspace (int): Word free space after text.
        width (float): Word text width.
        height (float): Word text height.
        x (float): Word text position horizontal (depends on alignment).
        y (float): Word text position vertical (depends on alignment).
        left (float): Word text position left.
        center (float): Word text position center.
        right (float): Word text position right.
        top (float): Word text position top.
        middle (float): Word text position middle.
        bottom (float): Word text position bottom.
    """
    i: int
    start_time: int
    end_time: int
    duration: int
    styleref: Style
    text: str
    prespace: int
    postspace: int
    width: float
    height: float
    x: float
    y: float
    left: float
    center: float
    right: float
    top: float
    middle: float
    bottom: float
    def __repr__(self):
        return pretty_print(self)


class Line:
    """Line object contains informations about a single line in the Ass.

    Note:
        (*) = This field is available only if :class:`extended<Ass>` = True

    Attributes:
        i (int): Line index number
        comment (bool): If *True*, this line will not be displayed on the screen.
        layer (int): Layer for the line. Higher layer numbers are drawn on top of lower ones.
        start_time (int): Line start time (in milliseconds).
        end_time (int): Line end time (in milliseconds).
        duration (int): Line duration (in milliseconds) (*).
        leadin (float): Time between this line and the previous one (in milliseconds; first line = 1000.1) (*).
        leadout (float): Time between this line and the next one (in milliseconds; first line = 1000.1) (*).
        style (str): Style name used for this line.
        styleref (obj): Reference to the Style object of this line (*).
        actor (str): Actor field.
        margin_l (int): Left margin for this line.
        margin_r (int): Right margin for this line.
        margin_v (int): Vertical margin for this line.
        effect (str): Effect field.
        raw_text (str): Line raw text.
        text (str): Line stripped text (no tags).
        width (float): Line text width (*).
        height (float): Line text height (*).
        ascent (float): Line font ascent (*).
        descent (float): Line font descent (*).
        internal_leading (float): Line font internal lead (*).
        external_leading (float): Line font external lead (*).
        x (float): Line text position horizontal (depends on alignment) (*).
        y (float): Line text position vertical (depends on alignment) (*).
        left (float): Line text position left (*).
        center (float): Line text position center (*).
        right (float): Line text position right (*).
        top (float): Line text position top (*).
        middle (float): Line text position middle (*).
        bottom (float): Line text position bottom (*).
        words (list): List containing objects :class:`Word` in this line (*).
        syls (list): List containing objects :class:`Syllable` in this line (if available) (*).
        chars (list): List containing objects :class:`Char` in this line (*).
    """
    i: int
    comment: bool
    layer: int
    start_time: int
    end_time: int
    duration: int
    leadin: float
    leadout: float
    style: str
    styleref: Style
    actor: str
    margin_l: int
    margin_r: int
    margin_v: int
    effect: str
    raw_text: str
    text: str
    width: float
    height: float
    ascent: float
    descent: float
    internal_leading: float
    external_leading: float
    x: float
    y: float
    left: float
    center: float
    right: float
    top: float
    middle: float
    bottom: float
    words: List[Word]
    syls: List[Syllable]
    chars: List[Char]
    def __repr__(self):
        return pretty_print(self)

    def copy(self):
        """
        Returns:
            A deep copy of this object (line)
        """
        return copy.deepcopy(self)


class Ass:
    """Contains all the informations about a file in the ASS format and the methods to work with it for both input and output.

    | Usually you will create an Ass object and use it for input and output (see example_ section).
    | PyonFX set automatically an absolute path for all the info in the output, so that wherever you will
      put your generated file, it should always load correctly video and audio.

    Args:
        path_input (str): Path for the input file (either relative to your .py file or absolute).
        path_output (str): Path for the output file (either relative to your .py file or absolute) (DEFAULT: "Output.ass").
        keep_original (bool): If True, you will find all the lines of the input file commented before the new lines generated.
        extended (bool): Calculate more informations from lines (usually you will not have to touch this).
        vertical_kanji (bool): If True, line text with alignment 4, 5 or 6 will be positioned vertically.

    Attributes:
        path_input (str): Path for input file (absolute).
        path_output (str): Path for output file (absolute).
        meta (:class:`Meta`): Contains informations about the ASS given.
        styles (list of :class:`Style`): Contains all the styles in the ASS given.
        lines (list of :class:`Line`): Contains all the lines (events) in the ASS given.

    .. _example:
    Example:
        ..  code-block:: python3

            io = Ass("in.ass")
            meta, styles, lines = io.get_data()
    """
<<<<<<< HEAD
	def __init__(self, path_input="", path_output="Output.ass", keep_original=True, extended=True, vertical_kanji=True):
		# Starting to take process time
		self.__saved  = False
		self.__plines = 0
		self.__ptime  = time.time()

		self.meta, self.styles, self.lines = Meta(), {}, []
		# Getting absolute sub file path
		dirname = os.path.dirname(os.path.abspath(sys.argv[0]))
		if not os.path.isabs(path_input):
			path_input = os.path.join(dirname, path_input)

		# Checking sub file validity (does it exists?)
		if not os.path.isfile(path_input):
			raise FileNotFoundError("Invalid path for the Subtitle file: %s" % path_input)

		# Getting absolute output file path
		if path_output == "Output.ass":
			path_output = os.path.join(dirname, path_output)
		elif not os.path.isabs(path_output):
			path_output = os.path.join(dirname, path_output)

		self.path_input = path_input
		self.path_output = path_output
		self.__output = []

		section = ""
		li = 0
		for line in open(self.path_input, "r", encoding="utf-8-sig"):
			# Getting section
			section_pattern = re.compile(r"^\[([^\]]*)")
			if section_pattern.match(line):
				# Updating section
				section = section_pattern.match(line).group(1)
				# Appending line to output
				self.__output.append(line)

			# Parsing Meta data
			elif section == "Script Info" or section == "Aegisub Project Garbage":
				# Internal function that tries to get the absolute path for media files in meta
				def get_media_abs_path(mediafile):
					# If this is not a dummy video, let's try to get the absolute path for the video
					if not mediafile.startswith("?dummy"):
						tmp = mediafile
						media_dir = os.path.dirname(self.path_input)

						while mediafile.startswith("../"):
							media_dir = os.path.dirname(media_dir)
							mediafile = mediafile[3:]

						mediafile = os.path.normpath("%s%s%s" % (media_dir, os.sep, mediafile))
						if not os.path.isfile(mediafile):
							mediafile = tmp

					return mediafile

				# Switch
				if re.match(r"^WrapStyle: *?(\d+)$", line):
					self.meta.wrap_style = int(line[11:].strip())
				elif re.match(r"^ScaledBorderAndShadow: *?(.+)$", line):
					self.meta.scaled_border_and_shadow = line[23:].strip() == "yes"
				elif re.match(r"^PlayResX: *?(\d+)$", line):
					self.meta.play_res_x = int(line[10:].strip())
				elif re.match(r"^PlayResY: *?(\d+)$", line):
					self.meta.play_res_y = int(line[10:].strip())
				elif re.match(r"^Audio File: *?(.*)$", line):
					self.meta.audio = get_media_abs_path(line[11:].strip())
					line = "Audio File: %s\n" % self.meta.audio
				elif re.match(r"^Video File: *?(.*)$", line):
					self.meta.video = get_media_abs_path(line[11:].strip())
					line = "Video File: %s\n" % self.meta.video

				# Appending line to output
				self.__output.append(line)
			# Parsing Styles
			elif section == "V4+ Styles":
				# Appending line to output
				self.__output.append(line)
				style = re.match(r"^Style: (.+?)$", line)

				if style:
					# Name, Fontname, Fontsize, PrimaryColour, SecondaryColour, OutlineColour, BackColour,
					# Bold, Italic, Underline, StrikeOut, ScaleX, ScaleY, Spacing, Angle,
					# BorderStyle, Outline, Shadow, Alignment, MarginL, MarginR, MarginV, Encoding
					style = [el for el in style.group(1).split(',')]
					tmp = Style()
					
					tmp.fontname = style[1]
					tmp.fontsize = float(style[2])

					r, g, b, a = Convert.coloralpha(style[3])
					tmp.color1 = Convert.coloralpha(r, g, b)
					tmp.alpha1 = Convert.coloralpha(a)
					
					r, g, b, a = Convert.coloralpha(style[4])
					tmp.color2 = Convert.coloralpha(r, g, b)
					tmp.alpha2 = Convert.coloralpha(a)
					
					r, g, b, a = Convert.coloralpha(style[5])
					tmp.color3 = Convert.coloralpha(r, g, b)
					tmp.alpha3 = Convert.coloralpha(a)
					
					r, g, b, a = Convert.coloralpha(style[6])
					tmp.color4 = Convert.coloralpha(r, g, b)
					tmp.alpha4 = Convert.coloralpha(a)

					tmp.bold = style[7] == "-1"
					tmp.italic = style[8] == "-1"
					tmp.underline = style[9] == "-1"
					tmp.strikeout = style[10] == "-1"
					
					tmp.scale_x = float(style[11])
					tmp.scale_y = float(style[12])
					
					tmp.spacing = float(style[13])
					tmp.angle = float(style[14])
					
					tmp.border_style = style[15] == "3"
					tmp.outline = float(style[16])
					tmp.shadow = float(style[17])
					
					tmp.alignment = int(style[18])
					tmp.margin_l = int(style[19])
					tmp.margin_r = int(style[20])
					tmp.margin_v = int(style[21])
					
					tmp.encoding = int(style[22])

					self.styles[style[0]] = tmp
			# Parsing Dialogues
			elif section == "Events":
				# Appending line to output (commented) if keep_original is True
				if keep_original:
					self.__output.append(re.sub(r"^(Dialogue|Comment):", "Comment:", line))

				# Analyzing line
				line = re.match(r"^(Dialogue|Comment): (.+?)$", line)

				if line:
					# Layer, Start, End, Style, Name, MarginL, MarginR, MarginV, Effect, Text
					tmp = Line()
					
					tmp.i = li
					li += 1
					
					tmp.comment = line.group(1) == "Comment"
					line = [el for el in line.group(2).split(',')]

					tmp.layer = int(line[0])

					tmp.start_time = Convert.time(line[1])
					tmp.end_time = Convert.time(line[2])
					
					tmp.style = line[3]
					tmp.actor = line[4]
					
					tmp.margin_l = int(line[5])
					tmp.margin_r = int(line[6])
					tmp.margin_v = int(line[7])
					
					tmp.effect = line[8]
					
					tmp.raw_text = ','.join(line[9:])

					self.lines.append(tmp)


		# Adding informations to lines and meta?
		if not extended:
			return None
			
		lines_by_styles = {}
		# Let the fun begin (Pyon!)
		for li, line in enumerate(self.lines):
			try:
				line.styleref = self.styles[line.style]
			except KeyError:
				line.styleref = None

			# Append dialog to styles (for leadin and leadout later)
			if line.style not in lines_by_styles:
				lines_by_styles[line.style] = []
			lines_by_styles[line.style].append(line)

			line.duration = line.end_time - line.start_time
			line.text = re.sub(r"\{.*?\}", "", line.raw_text)

			# Add dialog text sizes and positions (if possible)
			if line.styleref:
				# Creating a Font object and saving return values of font.get_metrics() for the future
				font = Font(line.styleref)
				font_metrics = font.get_metrics()
	
				line.width, line.height = font.get_text_extents(line.text)
				line.ascent, line.descent, line.internal_leading, line.external_leading = font_metrics
				if self.meta.play_res_x > 0 and self.meta.play_res_y > 0:
					# Horizontal position
					if (line.styleref.alignment-1) % 3 == 0:
						line.left = line.margin_l if line.margin_l != 0 else line.styleref.margin_l
						line.center = line.left + line.width / 2
						line.right = line.left + line.width
						line.x = line.left
					elif (line.styleref.alignment-2) % 3 == 0:
						line.left = self.meta.play_res_x / 2 - line.width / 2
						line.center = line.left + line.width / 2
						line.right = line.left + line.width
						line.x = line.center
					else:
						line.left = self.meta.play_res_x - (line.margin_r if line.margin_r != 0 else line.styleref.margin_r) - line.width
						line.center = line.left + line.width / 2
						line.right = line.left + line.width
						line.x = line.right
					
					# Vertical position
					if line.styleref.alignment > 6:
						line.top = line.margin_v if line.margin_v != 0 else line.styleref.margin_v
						line.middle = line.top + line.height / 2
						line.bottom = line.top + line.height
						line.y = line.top
					elif line.styleref.alignment > 3:
						line.top = self.meta.play_res_y / 2 - line.height / 2
						line.middle = line.top + line.height / 2
						line.bottom = line.top + line.height
						line.y = line.middle
					else:
						line.top = self.meta.play_res_y - (line.margin_v if line.margin_v != 0 else line.styleref.margin_v) - line.height
						line.middle = line.top + line.height / 2
						line.bottom = line.top + line.height
						line.y = line.bottom
				
				# Calculating space width and saving spacing
				space_width = font.get_text_extents(" ")[0]
				style_spacing = line.styleref.spacing
			
				# Adding words
				line.words = []

				wi = 0
				for prespace, word_text, postspace in re.findall(r"(\s*)([^\s]+)(\s*)", line.text):
					word = Word()

					word.i = wi
					wi += 1

					word.start_time = line.start_time
					word.end_time = line.end_time
					word.duration = line.duration

					word.styleref = line.styleref
					word.text = word_text
					
					word.prespace = len(prespace)
					word.postspace = len(postspace)

					word.width, word.height = font.get_text_extents(word.text)
					word.ascent, word.descent, word.internal_leading, word.external_leading = font_metrics

					line.words.append(word)

				# Calculate word positions with all words data already available
				if line.words and self.meta.play_res_x > 0 and self.meta.play_res_y > 0:
					if line.styleref.alignment > 6 or line.styleref.alignment < 4:
						cur_x = line.left
						for word in line.words:
							# Horizontal position
							cur_x = cur_x + word.prespace * (space_width + style_spacing)
							
							word.left = cur_x
							word.center = word.left + word.width / 2
							word.right = word.left + word.width
							
							if (line.styleref.alignment-1) % 3 == 0:
								word.x = word.left
							elif (line.styleref.alignment-2) % 3 == 0:
								word.x = word.center
							else:
								word.x = word.right

							# Vertical position
							word.top = line.top
							word.middle = line.middle
							word.bottom = line.bottom
							word.y = line.y
							
							# Updating cur_x
							cur_x = cur_x + word.width + word.postspace * (space_width + style_spacing) + style_spacing
					else:
						max_width, sum_height = 0, 0
						for word in line.words:
							max_width = max(max_width, word.width)
							sum_height = sum_height + word.height

						cur_y = x_fix = self.meta.play_res_y / 2 - sum_height / 2
						for word in line.words:
							# Horizontal position
							x_fix = (max_width - word.width) / 2
							
							if line.styleref.alignment == 4:
								word.left = line.left + x_fix
								word.center = word.left + word.width / 2
								word.right = word.left + word.width
								word.x = word.left
							elif line.styleref.alignment == 5:
								word.left = self.meta.play_res_x / 2 - word.width / 2
								word.center = word.left + word.width / 2
								word.right = word.left + word.width
								word.x = word.center
							else:
								word.left = line.right - word.width - x_fix
								word.center = word.left + word.width / 2
								word.right = word.left + word.width
								word.x = word.right

							# Vertical position
							word.top = cur_y
							word.middle = word.top + word.height / 2
							word.bottom = word.top + word.height
							word.y = word.middle
							cur_y = cur_y + word.height


				# Add dialog text chunks, to create syllables
				text_chunks = []
				tag_pattern = re.compile(r"\{.*?\}")
				tag = tag_pattern.search(line.raw_text)
				word_i = 0

				if not tag:
					# No tags found
					text_chunks.append({'tags': "", 'text': line.raw_text})
				else:
					# First chunk without tags
					if tag.start() != 0:
						text_chunks.append({'tags': "", 'text': line.raw_text[0:tag.start()]})

					# Searching for other tags
					while True:
						next_tag = tag_pattern.search(line.raw_text, tag.end())
						tmp = {'tags': line.raw_text[tag.start()+1:tag.end()-1], 'text': line.raw_text[tag.end():(next_tag.start() if next_tag else None)], 'word_i': word_i}
						text_chunks.append(tmp)
						
						if len(re.findall(r"(.*?)(\s*)$", tmp['text'])[0][1]) > 0:
							word_i = word_i + 1

						if not next_tag:
							break
						tag = next_tag

				# Adding syls
				last_time = 0
				line.syls = []
				one_try = False
				for si, text_chunk in enumerate(text_chunks):
					try:
						pretags, kdur, posttags = re.findall(r"(.*?)\\[kK][of]?(\d+)(.*)", text_chunk['tags'])[0][:]
						syl = Syllable()

						syl.i = si
						syl.word_i = text_chunk['word_i']
						
						syl.start_time = last_time
						syl.end_time = last_time + int(kdur) * 10
						syl.duration = int(kdur) * 10
						
						syl.styleref = line.styleref
						syl.tags = pretags + posttags
						syl.inline_fx = re.findall(r".*\\\-([^\\]+)", syl.tags)
						syl.inline_fx = syl.inline_fx[0] if syl.inline_fx else ""
						syl.prespace, syl.text, syl.postspace = re.findall(r"^(\s*)(.*?)(\s*)$", text_chunk['text'])[0][:]
						syl.prespace, syl.postspace = len(syl.prespace), len(syl.postspace)

						syl.width, syl.height = font.get_text_extents(syl.text)
						syl.ascent, syl.descent, syl.internal_leading, syl.external_leading = font_metrics
						
						line.syls.append(syl)
						last_time = syl.end_time
					except IndexError:
						# We give the user only one try (only one {tags} present at the beginning of the line, if more than line is invalid)
						if not one_try:
							one_try = True
							continue
						line.syls.clear()
						break

				# Calculate syllables positions with all syllables data already available
				if line.syls and self.meta.play_res_x > 0 and self.meta.play_res_y > 0:
					if line.styleref.alignment > 6 or line.styleref.alignment < 4 or not vertical_kanji:
						cur_x = line.left
						for syl in line.syls:
							cur_x = cur_x + syl.prespace * (space_width + style_spacing)
							# Horizontal position
							syl.left = cur_x
							syl.center = syl.left + syl.width / 2
							syl.right = syl.left + syl.width

							if (line.styleref.alignment-1) % 3 == 0:
								syl.x = syl.left
							elif (line.styleref.alignment-2) % 3 == 0:
								syl.x = syl.center
							else:
								syl.x = syl.right
							
							cur_x = cur_x + syl.width + syl.postspace * (space_width + style_spacing) + style_spacing
							
							# Vertical position
							syl.top = line.top
							syl.middle = line.middle
							syl.bottom = line.bottom
							syl.y = line.y

					else: # Kanji vertical position
						max_width, sum_height = 0, 0
						for syl in line.syls:
							max_width = max(max_width, syl.width)
							sum_height = sum_height + syl.height
						
						cur_y = self.meta.play_res_y / 2 - sum_height / 2

						# Fixing line positions
						line.top = cur_y
						line.middle = self.meta.play_res_y / 2
						line.bottom = line.top + sum_height
						line.width = max_width
						line.height = sum_height
						if line.styleref.alignment == 4:
							line.center = line.left + max_width / 2
							line.right = line.left + max_width
						elif line.styleref.alignment == 5:
							line.left = line.center - max_width / 2
							line.right = line.left + max_width
						else:
							line.left = line.right - max_width
							line.center = line.left + max_width / 2

						for syl in line.syls:
							# Horizontal position
							x_fix = (max_width - syl.width) / 2
							if line.styleref.alignment == 4:
								syl.left = line.left + x_fix
								syl.center = syl.left + syl.width / 2
								syl.right = syl.left + syl.width
								syl.x = syl.left
							elif line.styleref.alignment == 5:
								syl.left = line.center - syl.width / 2
								syl.center = syl.left + syl.width / 2
								syl.right = syl.left + syl.width
								syl.x = syl.center
							else:
								syl.left = line.right - syl.width - x_fix
								syl.center = syl.left + syl.width / 2
								syl.right = syl.left + syl.width
								syl.x = syl.right

							# Vertical position
							syl.top = cur_y
							syl.middle = syl.top + syl.height / 2
							syl.bottom = syl.top + syl.height
							syl.y = syl.middle
							cur_y = cur_y + syl.height

				# Adding chars
				line.chars = []

				# If we have syls in line, we prefert to work with them to provide more informations
				if line.syls:
					words_or_syls = line.syls
				else:
					words_or_syls = line.words

				# Getting chars
				char_index = 0
				for el in words_or_syls:
					el_text = "{}{}{}".format(" "*el.prespace, el.text, " "*el.postspace)
					for ci, char_text in enumerate(list(el_text)):
						char = Char()
						char.i = ci

						# If we're working with syls, we can add some indexes
						char.i = char_index
						char_index += 1
						if line.syls:
							char.word_i = el.word_i
							char.syl_i = el.i
							char.syl_char_i = ci
						else:
							char.word_i = el.i

						# Adding last fields based on the existance of syls or not
						char.start_time = el.start_time
						char.end_time = el.end_time
						char.duration = el.duration

						char.styleref = line.styleref
						char.text = char_text

						char.width, char.height = font.get_text_extents(char.text)
						char.ascent, char.descent, char.internal_leading, char.external_leading = font_metrics
						
						line.chars.append(char)

				# Calculate character positions with all characters data already available
				if line.chars and self.meta.play_res_x > 0 and self.meta.play_res_y > 0:
					if line.styleref.alignment > 6 or line.styleref.alignment < 4:
						cur_x = line.left
						for char in line.chars:
							# Horizontal position
							char.left = cur_x
							char.center = char.left + char.width / 2
							char.right = char.left + char.width
							
							if (line.styleref.alignment-1) % 3 == 0:
								char.x = char.left
							elif (line.styleref.alignment-2) % 3 == 0:
								char.x = char.center
							else:
								char.x = char.right
							
							cur_x = cur_x + char.width + style_spacing
							
							# Vertical position
							char.top = line.top
							char.middle = line.middle
							char.bottom = line.bottom
							char.y = line.y
					else:
						max_width, sum_height = 0, 0
						for char in line.chars:
							max_width = max(max_width, char.width)
							sum_height = sum_height + char.height

						cur_y = x_fix = self.meta.play_res_y / 2 - sum_height / 2
						for char in line.chars:
							# Horizontal position
							x_fix = (max_width - char.width) / 2
							if line.styleref.alignment == 4:
								char.left = line.left + x_fix
								char.center = char.left + char.width / 2
								char.right = char.left + char.width
								char.x = char.left
							elif line.styleref.alignment == 5:
								char.left = self.meta.play_res_x / 2 - char.width / 2
								char.center = char.left + char.width / 2
								char.right = char.left + char.width
								char.x = char.center
							else:
								char.left = line.right - char.width - x_fix
								char.center = char.left + char.width / 2
								char.right = char.left + char.width
								char.x = char.right

							# Vertical position
							char.top = cur_y
							char.middle = char.top + char.height / 2
							char.bottom = char.top + char.height
							char.y = char.middle
							cur_y = cur_y + char.height
	
		# Add durations between dialogs
		for style in lines_by_styles:
			lines_by_styles[style].sort(key=lambda x: x.start_time)
			for li, line in enumerate(lines_by_styles[style]):
				line.leadin = 1000.1 if li == 0 else line.start_time - lines_by_styles[style][li-1].end_time
				line.leadout =  1000.1 if li == len(lines_by_styles[style])-1 else lines_by_styles[style][li+1].start_time - line.end_time

	def get_data(self):
		"""Utility function to retrieve easily meta styles and lines.
	
		Returns:
			:attr:`meta`, :attr:`styles` and :attr:`lines`
		"""
		return self.meta, self.styles, self.lines

	def write_line(self, line):
		"""Appends a line to the output list (which is private) that later on will be written to the output file when calling save().
		
		Use it whenever you've prepared a line, it will not impact performance since you 
		will not actually write anything until :func:`save` will be called.

		Parameters:
			line (:class:`Line`): A line object. If not valid, TypeError is raised.
		"""
		if isinstance(line, Line):
			self.__output.append("\n%s: %d,%s,%s,%s,%s,%04d,%04d,%04d,%s,%s" % (
				"Comment" if line.comment else "Dialogue",
				line.layer,
				Convert.time(max(0, int(line.start_time))),
				Convert.time(max(0, int(line.end_time))),
				line.style,
				line.actor,
				line.margin_l,
				line.margin_r,
				line.margin_v,
				line.effect,
				line.text
			))
			self.__plines += 1
		else:
			raise TypeError("Expected Line object, got %s." % type(line)) 

	def save(self, quiet=False):
		"""Write everything inside the private output list to a file.

		Parameters:
			quiet (bool): If True, you will not get printed any message.
		"""

		# Writing to file
		with open(self.path_output, 'w', encoding="utf-8-sig") as f:
			f.writelines(self.__output)
		self.__saved = True

		if not quiet:
			print("Produced lines: %d\nProcess duration (in seconds): %.3f" % (self.__plines, time.time() - self.__ptime))

	def open_aegisub(self):
		"""Open the output (specified in self.path_output) with Aegisub.

		This can be usefull if you don't have MPV installed or you want to look at your output in detailed.

		Returns:
			0 if success, -1 if the output couldn't be opened.
		"""

		if sys.platform != "win32":
			print("[WARNING] Aegisub couldn't be opened.")
			return -1

		# Check if it was saved
		if not self.__saved:
			print("[WARNING] You've tried to open the output with Aegisub before having saved. Check your code.")
			return -1

		os.startfile(self.path_output)
		return 0

	def open_mpv(self, video_path="", video_start="", full_screen=False):
		"""Open the output (specified in self.path_output) in softsub with the MPV player.
		To utilize this function, MPV player is required. Additionally if you're on Windows, MPV must be in the PATH (check https://pyonfx.readthedocs.io/en/latest/quick%20start.html#installation-extra-step).

		This is one of the fastest way to reproduce your output in a comfortable way.

		Parameters:
			video_path (string): The video file path (absolute) to reproduce. If not specified, **meta.video** is automatically taken.
			video_start (string): The start time for the video (more info: https://mpv.io/manual/master/#options-start). If not specified, 0 is automatically taken.
			full_screen (bool): If True, it will reproduce the output in full screen. If not specified, False is automatically taken.
		"""

		# Check if it was saved
		if not self.__saved:
			print("[ERROR] You've tried to open the output with MPV before having saved. Check your code.")
			return -1

		# Check if mpv is usable
		if self.meta.video.startswith("?dummy") and not video_path:
			print("[WARNING] Cannot use MPV (if you have it in your PATH) for file preview, since your .ass contains a dummy video.\n"\
				  "You can specify a new video source using video_path parameter, check the documentation of the function.")
			return -1

		# Setting up the command to execute
		cmd = ["mpv"]
		
		if not video_path:
			cmd.append(self.meta.video)
		else:
			cmd.append(video_path)
		if video_start:
			cmd.append("--start=" + video_start)
		if full_screen:
			cmd.append("--fs")

		cmd.append("--sub-file=" + self.path_output)

		try:
			subprocess.call(cmd)
		except FileNotFoundError:
			print("[WARNING] MPV not found in your environment variables.\n"\
				  "Please refer to the documentation's \"Quick Start\" section if you don't know how to solve it.")
			return -1

		return 0
=======
    def __init__(self, path_input="", path_output="Output.ass", keep_original=True, extended=True, vertical_kanji=True):
        # Starting to take process time
        self.__saved = False
        self.__plines = 0
        self.__ptime = time.time()

        self.meta, self.styles, self.lines = Meta(), {}, []
        # Getting absolute sub file path
        dirname = os.path.dirname(os.path.abspath(sys.argv[0]))
        if not os.path.isabs(path_input):
            path_input = os.path.join(dirname, path_input)

        # Checking sub file validity (does it exists?)
        if not os.path.isfile(path_input):
            raise FileNotFoundError("Invalid path for the Subtitle file: %s" % path_input)

        # Getting absolute output file path
        if path_output == "Output.ass":
            path_output = os.path.join(dirname, path_output)
        elif not os.path.isabs(path_output):
            path_output = os.path.join(dirname, path_output)

        self.path_input = path_input
        self.path_output = path_output
        self.__output = []

        section = ""
        li = 0
        for line in open(self.path_input, "r", encoding="utf-8-sig"):
            # Getting section
            section_pattern = re.compile(r"^\[([^\]]*)")
            if section_pattern.match(line):
                # Updating section
                section = section_pattern.match(line).group(1)
                # Appending line to output
                self.__output.append(line)

            # Parsing Meta data
            elif section == "Script Info" or section == "Aegisub Project Garbage":
                # Internal function that tries to get the absolute path for media files in meta
                def get_media_abs_path(mediafile):
                    # If this is not a dummy video, let's try to get the absolute path for the video
                    if not mediafile.startswith("?dummy"):
                        tmp = mediafile
                        media_dir = os.path.dirname(self.path_input)

                        while mediafile.startswith("../"):
                            media_dir = os.path.dirname(media_dir)
                            mediafile = mediafile[3:]

                        mediafile = os.path.normpath("%s%s%s" % (media_dir, os.sep, mediafile))
                        if not os.path.isfile(mediafile):
                            mediafile = tmp

                    return mediafile

                # Switch
                if re.match(r"^WrapStyle: *?(\d+)$", line):
                    self.meta.wrap_style = int(line[11:].strip())
                elif re.match(r"^ScaledBorderAndShadow: *?(.+)$", line):
                    self.meta.scaled_border_and_shadow = line[23:].strip() == "yes"
                elif re.match(r"^PlayResX: *?(\d+)$", line):
                    self.meta.play_res_x = int(line[10:].strip())
                elif re.match(r"^PlayResY: *?(\d+)$", line):
                    self.meta.play_res_y = int(line[10:].strip())
                elif re.match(r"^Audio File: *?(.*)$", line):
                    self.meta.audio = get_media_abs_path(line[11:].strip())
                    line = "Audio File: %s\n" % self.meta.audio
                elif re.match(r"^Video File: *?(.*)$", line):
                    self.meta.video = get_media_abs_path(line[11:].strip())
                    line = "Video File: %s\n" % self.meta.video

                # Appending line to output
                self.__output.append(line)
            # Parsing Styles
            elif section == "V4+ Styles":
                # Appending line to output
                self.__output.append(line)
                style = re.match(r"^Style: (.+?)$", line)

                if style:
                    # Name, Fontname, Fontsize, PrimaryColour, SecondaryColour, OutlineColour, BackColour,
                    # Bold, Italic, Underline, StrikeOut, ScaleX, ScaleY, Spacing, Angle,
                    # BorderStyle, Outline, Shadow, Alignment, MarginL, MarginR, MarginV, Encoding
                    style = [el for el in style.group(1).split(',')]
                    tmp = Style()

                    tmp.fontname = style[1]
                    tmp.fontsize = float(style[2])

                    r, g, b, a = Convert.coloralpha(style[3])
                    tmp.color1 = Convert.coloralpha(r, g, b)
                    tmp.alpha1 = Convert.coloralpha(a)

                    r, g, b, a = Convert.coloralpha(style[4])
                    tmp.color2 = Convert.coloralpha(r, g, b)
                    tmp.alpha2 = Convert.coloralpha(a)

                    r, g, b, a = Convert.coloralpha(style[5])
                    tmp.color3 = Convert.coloralpha(r, g, b)
                    tmp.alpha3 = Convert.coloralpha(a)

                    r, g, b, a = Convert.coloralpha(style[6])
                    tmp.color4 = Convert.coloralpha(r, g, b)
                    tmp.alpha4 = Convert.coloralpha(a)

                    tmp.bold = style[7] == "-1"
                    tmp.italic = style[8] == "-1"
                    tmp.underline = style[9] == "-1"
                    tmp.strikeout = style[10] == "-1"

                    tmp.scale_x = float(style[11])
                    tmp.scale_y = float(style[12])

                    tmp.spacing = float(style[13])
                    tmp.angle = float(style[14])

                    tmp.border_style = style[15] == "3"
                    tmp.outline = float(style[16])
                    tmp.shadow = float(style[17])

                    tmp.alignment = int(style[18])
                    tmp.margin_l = int(style[19])
                    tmp.margin_r = int(style[20])
                    tmp.margin_v = int(style[21])

                    tmp.encoding = int(style[22])

                    self.styles[style[0]] = tmp
            # Parsing Dialogues
            elif section == "Events":
                # Appending line to output (commented) if keep_original is True
                if keep_original:
                    self.__output.append(re.sub(r"^(Dialogue|Comment):", "Comment:", line))

                # Analyzing line
                line = re.match(r"^(Dialogue|Comment): (.+?)$", line)

                if line:
                    # Layer, Start, End, Style, Name, MarginL, MarginR, MarginV, Effect, Text
                    tmp = Line()

                    tmp.i = li
                    li += 1

                    tmp.comment = line.group(1) == "Comment"
                    line = [el for el in line.group(2).split(',')]

                    tmp.layer = int(line[0])

                    tmp.start_time = Convert.time(line[1])
                    tmp.end_time = Convert.time(line[2])

                    tmp.style = line[3]
                    tmp.actor = line[4]

                    tmp.margin_l = int(line[5])
                    tmp.margin_r = int(line[6])
                    tmp.margin_v = int(line[7])

                    tmp.effect = line[8]

                    tmp.raw_text = ','.join(line[9:])

                    self.lines.append(tmp)


        # Adding informations to lines and meta?
        if not extended:
            return None

        lines_by_styles = {}
        # Let the fun begin (Pyon!)
        for li, line in enumerate(self.lines):
            try:
                line.styleref = self.styles[line.style]
            except KeyError:
                line.styleref = None

            # Append dialog to styles (for leadin and leadout later)
            if line.style not in lines_by_styles:
                lines_by_styles[line.style] = []
            lines_by_styles[line.style].append(line)

            line.duration = line.end_time - line.start_time
            line.text = re.sub(r"\{.*?\}", "", line.raw_text)

            # Add dialog text sizes and positions (if possible)
            if line.styleref:
                # Creating a Font object and saving return values of font.get_metrics() for the future
                font = Font(line.styleref)
                font_metrics = font.get_metrics()

                line.width, line.height = font.get_text_extents(line.text)
                line.ascent, line.descent, line.internal_leading, line.external_leading = font_metrics
                if self.meta.play_res_x > 0 and self.meta.play_res_y > 0:
                    # Horizontal position
                    tmp_margin_l = line.margin_l if line.margin_l != 0 else line.styleref.margin_l
                    tmp_margin_r = line.margin_r if line.margin_r != 0 else line.styleref.margin_r

                    if (line.styleref.alignment-1) % 3 == 0:
                        line.left = tmp_margin_l
                        line.center = line.left + line.width / 2
                        line.right = line.left + line.width
                        line.x = line.left
                    elif (line.styleref.alignment-2) % 3 == 0:
                        line.left = self.meta.play_res_x / 2 - line.width / 2 + tmp_margin_l / 2 - tmp_margin_r / 2
                        line.center = line.left + line.width / 2
                        line.right = line.left + line.width
                        line.x = line.center
                    else:
                        line.left = self.meta.play_res_x - tmp_margin_r - line.width
                        line.center = line.left + line.width / 2
                        line.right = line.left + line.width
                        line.x = line.right

                    # Vertical position
                    if line.styleref.alignment > 6:
                        line.top = line.margin_v if line.margin_v != 0 else line.styleref.margin_v
                        line.middle = line.top + line.height / 2
                        line.bottom = line.top + line.height
                        line.y = line.top
                    elif line.styleref.alignment > 3:
                        line.top = self.meta.play_res_y / 2 - line.height / 2
                        line.middle = line.top + line.height / 2
                        line.bottom = line.top + line.height
                        line.y = line.middle
                    else:
                        line.top = self.meta.play_res_y - (line.margin_v if line.margin_v != 0 else line.styleref.margin_v) - line.height
                        line.middle = line.top + line.height / 2
                        line.bottom = line.top + line.height
                        line.y = line.bottom

                # Calculating space width and saving spacing
                space_width = font.get_text_extents(" ")[0]
                style_spacing = line.styleref.spacing

                # Adding words
                line.words = []

                wi = 0
                for prespace, word_text, postspace in re.findall(r"(\s*)([^\s]+)(\s*)", line.text):
                    word = Word()

                    word.i = wi
                    wi += 1

                    word.start_time = line.start_time
                    word.end_time = line.end_time
                    word.duration = line.duration

                    word.styleref = line.styleref
                    word.text = word_text

                    word.prespace = len(prespace)
                    word.postspace = len(postspace)

                    word.width, word.height = font.get_text_extents(word.text)
                    word.ascent, word.descent, word.internal_leading, word.external_leading = font_metrics

                    line.words.append(word)

                # Calculate word positions with all words data already available
                if line.words and self.meta.play_res_x > 0 and self.meta.play_res_y > 0:
                    if line.styleref.alignment > 6 or line.styleref.alignment < 4:
                        cur_x = line.left
                        for word in line.words:
                            # Horizontal position
                            cur_x = cur_x + word.prespace * (space_width + style_spacing)

                            word.left = cur_x
                            word.center = word.left + word.width / 2
                            word.right = word.left + word.width

                            if (line.styleref.alignment-1) % 3 == 0:
                                word.x = word.left
                            elif (line.styleref.alignment-2) % 3 == 0:
                                word.x = word.center
                            else:
                                word.x = word.right

                            # Vertical position
                            word.top = line.top
                            word.middle = line.middle
                            word.bottom = line.bottom
                            word.y = line.y

                            # Updating cur_x
                            cur_x = cur_x + word.width + word.postspace * (space_width + style_spacing) + style_spacing
                    else:
                        max_width, sum_height = 0, 0
                        for word in line.words:
                            max_width = max(max_width, word.width)
                            sum_height = sum_height + word.height

                        cur_y = x_fix = self.meta.play_res_y / 2 - sum_height / 2
                        for word in line.words:
                            # Horizontal position
                            x_fix = (max_width - word.width) / 2

                            if line.styleref.alignment == 4:
                                word.left = line.left + x_fix
                                word.center = word.left + word.width / 2
                                word.right = word.left + word.width
                                word.x = word.left
                            elif line.styleref.alignment == 5:
                                word.left = self.meta.play_res_x / 2 - word.width / 2
                                word.center = word.left + word.width / 2
                                word.right = word.left + word.width
                                word.x = word.center
                            else:
                                word.left = line.right - word.width - x_fix
                                word.center = word.left + word.width / 2
                                word.right = word.left + word.width
                                word.x = word.right

                            # Vertical position
                            word.top = cur_y
                            word.middle = word.top + word.height / 2
                            word.bottom = word.top + word.height
                            word.y = word.middle
                            cur_y = cur_y + word.height


                # Add dialog text chunks, to create syllables
                text_chunks = []
                tag_pattern = re.compile(r"\{.*?\}")
                tag = tag_pattern.search(line.raw_text)
                word_i = 0

                if not tag:
                    # No tags found
                    text_chunks.append({'tags': "", 'text': line.raw_text})
                else:
                    # First chunk without tags
                    if tag.start() != 0:
                        text_chunks.append({'tags': "", 'text': line.raw_text[0:tag.start()]})

                    # Searching for other tags
                    while True:
                        next_tag = tag_pattern.search(line.raw_text, tag.end())
                        tmp = {'tags': line.raw_text[tag.start()+1:tag.end()-1], 'text': line.raw_text[tag.end():(next_tag.start() if next_tag else None)], 'word_i': word_i}
                        text_chunks.append(tmp)

                        if len(re.findall(r"(.*?)(\s*)$", tmp['text'])[0][1]) > 0:
                            word_i = word_i + 1

                        if not next_tag:
                            break
                        tag = next_tag

                # Adding syls
                last_time = 0
                line.syls = []
                one_try = False
                for si, text_chunk in enumerate(text_chunks):
                    try:
                        pretags, kdur, posttags = re.findall(r"(.*?)\\[kK][of]?(\d+)(.*)", text_chunk['tags'])[0][:]
                        syl = Syllable()

                        syl.i = si
                        syl.word_i = text_chunk['word_i']

                        syl.start_time = last_time
                        syl.end_time = last_time + int(kdur) * 10
                        syl.duration = int(kdur) * 10

                        syl.styleref = line.styleref
                        syl.tags = pretags + posttags
                        syl.inline_fx = re.findall(r".*\\\-([^\\]+)", syl.tags)
                        syl.inline_fx = syl.inline_fx[0] if syl.inline_fx else ""
                        syl.prespace, syl.text, syl.postspace = re.findall(r"^(\s*)(.*?)(\s*)$", text_chunk['text'])[0][:]
                        syl.prespace, syl.postspace = len(syl.prespace), len(syl.postspace)

                        syl.width, syl.height = font.get_text_extents(syl.text)
                        syl.ascent, syl.descent, syl.internal_leading, syl.external_leading = font_metrics

                        line.syls.append(syl)
                        last_time = syl.end_time
                    except IndexError:
                        # We give the user only one try (only one {tags} present at the beginning of the line, if more than line is invalid)
                        if not one_try:
                            one_try = True
                            continue
                        line.syls.clear()
                        break

                # Calculate syllables positions with all syllables data already available
                if line.syls and self.meta.play_res_x > 0 and self.meta.play_res_y > 0:
                    if line.styleref.alignment > 6 or line.styleref.alignment < 4 or not vertical_kanji:
                        cur_x = line.left
                        for syl in line.syls:
                            cur_x = cur_x + syl.prespace * (space_width + style_spacing)
                            # Horizontal position
                            syl.left = cur_x
                            syl.center = syl.left + syl.width / 2
                            syl.right = syl.left + syl.width

                            if (line.styleref.alignment-1) % 3 == 0:
                                syl.x = syl.left
                            elif (line.styleref.alignment-2) % 3 == 0:
                                syl.x = syl.center
                            else:
                                syl.x = syl.right

                            cur_x = cur_x + syl.width + syl.postspace * (space_width + style_spacing) + style_spacing

                            # Vertical position
                            syl.top = line.top
                            syl.middle = line.middle
                            syl.bottom = line.bottom
                            syl.y = line.y

                    else: # Kanji vertical position
                        max_width, sum_height = 0, 0
                        for syl in line.syls:
                            max_width = max(max_width, syl.width)
                            sum_height = sum_height + syl.height

                        cur_y = self.meta.play_res_y / 2 - sum_height / 2

                        # Fixing line positions
                        line.top = cur_y
                        line.middle = self.meta.play_res_y / 2
                        line.bottom = line.top + sum_height
                        line.width = max_width
                        line.height = sum_height
                        if line.styleref.alignment == 4:
                            line.center = line.left + max_width / 2
                            line.right = line.left + max_width
                        elif line.styleref.alignment == 5:
                            line.left = line.center - max_width / 2
                            line.right = line.left + max_width
                        else:
                            line.left = line.right - max_width
                            line.center = line.left + max_width / 2

                        for syl in line.syls:
                            # Horizontal position
                            x_fix = (max_width - syl.width) / 2
                            if line.styleref.alignment == 4:
                                syl.left = line.left + x_fix
                                syl.center = syl.left + syl.width / 2
                                syl.right = syl.left + syl.width
                                syl.x = syl.left
                            elif line.styleref.alignment == 5:
                                syl.left = line.center - syl.width / 2
                                syl.center = syl.left + syl.width / 2
                                syl.right = syl.left + syl.width
                                syl.x = syl.center
                            else:
                                syl.left = line.right - syl.width - x_fix
                                syl.center = syl.left + syl.width / 2
                                syl.right = syl.left + syl.width
                                syl.x = syl.right

                            # Vertical position
                            syl.top = cur_y
                            syl.middle = syl.top + syl.height / 2
                            syl.bottom = syl.top + syl.height
                            syl.y = syl.middle
                            cur_y = cur_y + syl.height

                # Adding chars
                line.chars = []

                # If we have syls in line, we prefert to work with them to provide more informations
                if line.syls:
                    words_or_syls = line.syls
                else:
                    words_or_syls = line.words

                # Getting chars
                char_index = 0
                for el in words_or_syls:
                    el_text = "{}{}{}".format(" "*el.prespace, el.text, " "*el.postspace)
                    for ci, char_text in enumerate(list(el_text)):
                        char = Char()
                        char.i = ci

                        # If we're working with syls, we can add some indexes
                        char.i = char_index
                        char_index += 1
                        if line.syls:
                            char.word_i = el.word_i
                            char.syl_i = el.i
                            char.syl_char_i = ci
                        else:
                            char.word_i = el.i

                        # Adding last fields based on the existance of syls or not
                        char.start_time = el.start_time
                        char.end_time = el.end_time
                        char.duration = el.duration

                        char.styleref = line.styleref
                        char.text = char_text

                        char.width, char.height = font.get_text_extents(char.text)
                        char.ascent, char.descent, char.internal_leading, char.external_leading = font_metrics

                        line.chars.append(char)

                # Calculate character positions with all characters data already available
                if line.chars and self.meta.play_res_x > 0 and self.meta.play_res_y > 0:
                    if line.styleref.alignment > 6 or line.styleref.alignment < 4:
                        cur_x = line.left
                        for char in line.chars:
                            # Horizontal position
                            char.left = cur_x
                            char.center = char.left + char.width / 2
                            char.right = char.left + char.width

                            if (line.styleref.alignment-1) % 3 == 0:
                                char.x = char.left
                            elif (line.styleref.alignment-2) % 3 == 0:
                                char.x = char.center
                            else:
                                char.x = char.right

                            cur_x = cur_x + char.width + style_spacing

                            # Vertical position
                            char.top = line.top
                            char.middle = line.middle
                            char.bottom = line.bottom
                            char.y = line.y
                    else:
                        max_width, sum_height = 0, 0
                        for char in line.chars:
                            max_width = max(max_width, char.width)
                            sum_height = sum_height + char.height

                        cur_y = x_fix = self.meta.play_res_y / 2 - sum_height / 2
                        for char in line.chars:
                            # Horizontal position
                            x_fix = (max_width - char.width) / 2
                            if line.styleref.alignment == 4:
                                char.left = line.left + x_fix
                                char.center = char.left + char.width / 2
                                char.right = char.left + char.width
                                char.x = char.left
                            elif line.styleref.alignment == 5:
                                char.left = self.meta.play_res_x / 2 - char.width / 2
                                char.center = char.left + char.width / 2
                                char.right = char.left + char.width
                                char.x = char.center
                            else:
                                char.left = line.right - char.width - x_fix
                                char.center = char.left + char.width / 2
                                char.right = char.left + char.width
                                char.x = char.right

                            # Vertical position
                            char.top = cur_y
                            char.middle = char.top + char.height / 2
                            char.bottom = char.top + char.height
                            char.y = char.middle
                            cur_y = cur_y + char.height

        # Add durations between dialogs
        for style in lines_by_styles:
            lines_by_styles[style].sort(key=lambda x: x.start_time)
            for li, line in enumerate(lines_by_styles[style]):
                line.leadin = 1000.1 if li == 0 else line.start_time - lines_by_styles[style][li-1].end_time
                line.leadout = 1000.1 if li == len(lines_by_styles[style])-1 else lines_by_styles[style][li+1].start_time - line.end_time

    def get_data(self):
        """Utility function to retrieve easily meta styles and lines.

        Returns:
            :attr:`meta`, :attr:`styles` and :attr:`lines`
        """
        return self.meta, self.styles, self.lines

    def write_line(self, line):
        """Appends a line to the output list (which is private) that later on will be written to the output file when calling save().

        Use it whenever you've prepared a line, it will not impact performance since you
        will not actually write anything until :func:`save` will be called.

        Parameters:
            line (:class:`Line`): A line object. If not valid, TypeError is raised.
        """
        if isinstance(line, Line):
            self.__output.append("\n%s: %d,%s,%s,%s,%s,%04d,%04d,%04d,%s,%s" % (
                "Comment" if line.comment else "Dialogue",
                line.layer,
                Convert.time(max(0, int(line.start_time))),
                Convert.time(max(0, int(line.end_time))),
                line.style,
                line.actor,
                line.margin_l,
                line.margin_r,
                line.margin_v,
                line.effect,
                line.text
            ))
            self.__plines += 1
        else:
            raise TypeError("Expected Line object, got %s." % type(line))

    def save(self, quiet=False):
        """Write everything inside the private output list to a file.

        Parameters:
            quiet (bool): If True, you will not get printed any message.
        """

        # Writing to file
        with open(self.path_output, 'w', encoding="utf-8-sig") as f:
            f.writelines(self.__output)
        self.__saved = True

        if not quiet:
            print("Produced lines: %d\nProcess duration (in seconds): %.3f" % (self.__plines, time.time() - self.__ptime))

    def open_aegisub(self):
        """Open the output (specified in self.path_output) with Aegisub.

        This can be usefull if you don't have MPV installed or you want to look at your output in detailed.

        Returns:
            0 if success, -1 if the output couldn't be opened.
        """

        # Check if it was saved
        if not self.__saved:
            print("[WARNING] You've tried to open the output with Aegisub before having saved. Check your code.")
            return -1

        os.startfile(self.path_output)
        return 0

    def open_mpv(self, video_path="", video_start="", full_screen=False):
        """Open the output (specified in self.path_output) in softsub with the MPV player.
        To utilize this function, MPV player is required. Additionally if you're on Windows, MPV must be in the PATH (check https://pyonfx.readthedocs.io/en/latest/quick%20start.html#installation-extra-step).

        This is one of the fastest way to reproduce your output in a comfortable way.

        Parameters:
            video_path (string): The video file path (absolute) to reproduce. If not specified, **meta.video** is automatically taken.
            video_start (string): The start time for the video (more info: https://mpv.io/manual/master/#options-start). If not specified, 0 is automatically taken.
            full_screen (bool): If True, it will reproduce the output in full screen. If not specified, False is automatically taken.
        """

        # Check if it was saved
        if not self.__saved:
            print("[ERROR] You've tried to open the output with MPV before having saved. Check your code.")
            return -1

        # Check if mpv is usable
        if self.meta.video.startswith("?dummy") and not video_path:
            print("[WARNING] Cannot use MPV (if you have it in your PATH) for file preview, since your .ass contains a dummy video.\n"\
                  "You can specify a new video source using video_path parameter, check the documentation of the function.")
            return -1

        # Setting up the command to execute
        cmd = ["mpv"]

        if not video_path:
            cmd.append(self.meta.video)
        else:
            cmd.append(video_path)
        if video_start:
            cmd.append("--start=" + video_start)
        if full_screen:
            cmd.append("--fs")

        cmd.append("--sub-file=" + self.path_output)

        try:
            subprocess.call(cmd)
        except FileNotFoundError:
            print("[WARNING] MPV not found in your environment variables.\n"\
                  "Please refer to the documentation's \"Quick Start\" section if you don't know how to solve it.")
            return -1

        return 0
>>>>>>> c47c5cc8
<|MERGE_RESOLUTION|>--- conflicted
+++ resolved
@@ -413,688 +413,7 @@
             io = Ass("in.ass")
             meta, styles, lines = io.get_data()
     """
-<<<<<<< HEAD
-	def __init__(self, path_input="", path_output="Output.ass", keep_original=True, extended=True, vertical_kanji=True):
-		# Starting to take process time
-		self.__saved  = False
-		self.__plines = 0
-		self.__ptime  = time.time()
-
-		self.meta, self.styles, self.lines = Meta(), {}, []
-		# Getting absolute sub file path
-		dirname = os.path.dirname(os.path.abspath(sys.argv[0]))
-		if not os.path.isabs(path_input):
-			path_input = os.path.join(dirname, path_input)
-
-		# Checking sub file validity (does it exists?)
-		if not os.path.isfile(path_input):
-			raise FileNotFoundError("Invalid path for the Subtitle file: %s" % path_input)
-
-		# Getting absolute output file path
-		if path_output == "Output.ass":
-			path_output = os.path.join(dirname, path_output)
-		elif not os.path.isabs(path_output):
-			path_output = os.path.join(dirname, path_output)
-
-		self.path_input = path_input
-		self.path_output = path_output
-		self.__output = []
-
-		section = ""
-		li = 0
-		for line in open(self.path_input, "r", encoding="utf-8-sig"):
-			# Getting section
-			section_pattern = re.compile(r"^\[([^\]]*)")
-			if section_pattern.match(line):
-				# Updating section
-				section = section_pattern.match(line).group(1)
-				# Appending line to output
-				self.__output.append(line)
-
-			# Parsing Meta data
-			elif section == "Script Info" or section == "Aegisub Project Garbage":
-				# Internal function that tries to get the absolute path for media files in meta
-				def get_media_abs_path(mediafile):
-					# If this is not a dummy video, let's try to get the absolute path for the video
-					if not mediafile.startswith("?dummy"):
-						tmp = mediafile
-						media_dir = os.path.dirname(self.path_input)
-
-						while mediafile.startswith("../"):
-							media_dir = os.path.dirname(media_dir)
-							mediafile = mediafile[3:]
-
-						mediafile = os.path.normpath("%s%s%s" % (media_dir, os.sep, mediafile))
-						if not os.path.isfile(mediafile):
-							mediafile = tmp
-
-					return mediafile
-
-				# Switch
-				if re.match(r"^WrapStyle: *?(\d+)$", line):
-					self.meta.wrap_style = int(line[11:].strip())
-				elif re.match(r"^ScaledBorderAndShadow: *?(.+)$", line):
-					self.meta.scaled_border_and_shadow = line[23:].strip() == "yes"
-				elif re.match(r"^PlayResX: *?(\d+)$", line):
-					self.meta.play_res_x = int(line[10:].strip())
-				elif re.match(r"^PlayResY: *?(\d+)$", line):
-					self.meta.play_res_y = int(line[10:].strip())
-				elif re.match(r"^Audio File: *?(.*)$", line):
-					self.meta.audio = get_media_abs_path(line[11:].strip())
-					line = "Audio File: %s\n" % self.meta.audio
-				elif re.match(r"^Video File: *?(.*)$", line):
-					self.meta.video = get_media_abs_path(line[11:].strip())
-					line = "Video File: %s\n" % self.meta.video
-
-				# Appending line to output
-				self.__output.append(line)
-			# Parsing Styles
-			elif section == "V4+ Styles":
-				# Appending line to output
-				self.__output.append(line)
-				style = re.match(r"^Style: (.+?)$", line)
-
-				if style:
-					# Name, Fontname, Fontsize, PrimaryColour, SecondaryColour, OutlineColour, BackColour,
-					# Bold, Italic, Underline, StrikeOut, ScaleX, ScaleY, Spacing, Angle,
-					# BorderStyle, Outline, Shadow, Alignment, MarginL, MarginR, MarginV, Encoding
-					style = [el for el in style.group(1).split(',')]
-					tmp = Style()
-					
-					tmp.fontname = style[1]
-					tmp.fontsize = float(style[2])
-
-					r, g, b, a = Convert.coloralpha(style[3])
-					tmp.color1 = Convert.coloralpha(r, g, b)
-					tmp.alpha1 = Convert.coloralpha(a)
-					
-					r, g, b, a = Convert.coloralpha(style[4])
-					tmp.color2 = Convert.coloralpha(r, g, b)
-					tmp.alpha2 = Convert.coloralpha(a)
-					
-					r, g, b, a = Convert.coloralpha(style[5])
-					tmp.color3 = Convert.coloralpha(r, g, b)
-					tmp.alpha3 = Convert.coloralpha(a)
-					
-					r, g, b, a = Convert.coloralpha(style[6])
-					tmp.color4 = Convert.coloralpha(r, g, b)
-					tmp.alpha4 = Convert.coloralpha(a)
-
-					tmp.bold = style[7] == "-1"
-					tmp.italic = style[8] == "-1"
-					tmp.underline = style[9] == "-1"
-					tmp.strikeout = style[10] == "-1"
-					
-					tmp.scale_x = float(style[11])
-					tmp.scale_y = float(style[12])
-					
-					tmp.spacing = float(style[13])
-					tmp.angle = float(style[14])
-					
-					tmp.border_style = style[15] == "3"
-					tmp.outline = float(style[16])
-					tmp.shadow = float(style[17])
-					
-					tmp.alignment = int(style[18])
-					tmp.margin_l = int(style[19])
-					tmp.margin_r = int(style[20])
-					tmp.margin_v = int(style[21])
-					
-					tmp.encoding = int(style[22])
-
-					self.styles[style[0]] = tmp
-			# Parsing Dialogues
-			elif section == "Events":
-				# Appending line to output (commented) if keep_original is True
-				if keep_original:
-					self.__output.append(re.sub(r"^(Dialogue|Comment):", "Comment:", line))
-
-				# Analyzing line
-				line = re.match(r"^(Dialogue|Comment): (.+?)$", line)
-
-				if line:
-					# Layer, Start, End, Style, Name, MarginL, MarginR, MarginV, Effect, Text
-					tmp = Line()
-					
-					tmp.i = li
-					li += 1
-					
-					tmp.comment = line.group(1) == "Comment"
-					line = [el for el in line.group(2).split(',')]
-
-					tmp.layer = int(line[0])
-
-					tmp.start_time = Convert.time(line[1])
-					tmp.end_time = Convert.time(line[2])
-					
-					tmp.style = line[3]
-					tmp.actor = line[4]
-					
-					tmp.margin_l = int(line[5])
-					tmp.margin_r = int(line[6])
-					tmp.margin_v = int(line[7])
-					
-					tmp.effect = line[8]
-					
-					tmp.raw_text = ','.join(line[9:])
-
-					self.lines.append(tmp)
-
-
-		# Adding informations to lines and meta?
-		if not extended:
-			return None
-			
-		lines_by_styles = {}
-		# Let the fun begin (Pyon!)
-		for li, line in enumerate(self.lines):
-			try:
-				line.styleref = self.styles[line.style]
-			except KeyError:
-				line.styleref = None
-
-			# Append dialog to styles (for leadin and leadout later)
-			if line.style not in lines_by_styles:
-				lines_by_styles[line.style] = []
-			lines_by_styles[line.style].append(line)
-
-			line.duration = line.end_time - line.start_time
-			line.text = re.sub(r"\{.*?\}", "", line.raw_text)
-
-			# Add dialog text sizes and positions (if possible)
-			if line.styleref:
-				# Creating a Font object and saving return values of font.get_metrics() for the future
-				font = Font(line.styleref)
-				font_metrics = font.get_metrics()
-	
-				line.width, line.height = font.get_text_extents(line.text)
-				line.ascent, line.descent, line.internal_leading, line.external_leading = font_metrics
-				if self.meta.play_res_x > 0 and self.meta.play_res_y > 0:
-					# Horizontal position
-					if (line.styleref.alignment-1) % 3 == 0:
-						line.left = line.margin_l if line.margin_l != 0 else line.styleref.margin_l
-						line.center = line.left + line.width / 2
-						line.right = line.left + line.width
-						line.x = line.left
-					elif (line.styleref.alignment-2) % 3 == 0:
-						line.left = self.meta.play_res_x / 2 - line.width / 2
-						line.center = line.left + line.width / 2
-						line.right = line.left + line.width
-						line.x = line.center
-					else:
-						line.left = self.meta.play_res_x - (line.margin_r if line.margin_r != 0 else line.styleref.margin_r) - line.width
-						line.center = line.left + line.width / 2
-						line.right = line.left + line.width
-						line.x = line.right
-					
-					# Vertical position
-					if line.styleref.alignment > 6:
-						line.top = line.margin_v if line.margin_v != 0 else line.styleref.margin_v
-						line.middle = line.top + line.height / 2
-						line.bottom = line.top + line.height
-						line.y = line.top
-					elif line.styleref.alignment > 3:
-						line.top = self.meta.play_res_y / 2 - line.height / 2
-						line.middle = line.top + line.height / 2
-						line.bottom = line.top + line.height
-						line.y = line.middle
-					else:
-						line.top = self.meta.play_res_y - (line.margin_v if line.margin_v != 0 else line.styleref.margin_v) - line.height
-						line.middle = line.top + line.height / 2
-						line.bottom = line.top + line.height
-						line.y = line.bottom
-				
-				# Calculating space width and saving spacing
-				space_width = font.get_text_extents(" ")[0]
-				style_spacing = line.styleref.spacing
-			
-				# Adding words
-				line.words = []
-
-				wi = 0
-				for prespace, word_text, postspace in re.findall(r"(\s*)([^\s]+)(\s*)", line.text):
-					word = Word()
-
-					word.i = wi
-					wi += 1
-
-					word.start_time = line.start_time
-					word.end_time = line.end_time
-					word.duration = line.duration
-
-					word.styleref = line.styleref
-					word.text = word_text
-					
-					word.prespace = len(prespace)
-					word.postspace = len(postspace)
-
-					word.width, word.height = font.get_text_extents(word.text)
-					word.ascent, word.descent, word.internal_leading, word.external_leading = font_metrics
-
-					line.words.append(word)
-
-				# Calculate word positions with all words data already available
-				if line.words and self.meta.play_res_x > 0 and self.meta.play_res_y > 0:
-					if line.styleref.alignment > 6 or line.styleref.alignment < 4:
-						cur_x = line.left
-						for word in line.words:
-							# Horizontal position
-							cur_x = cur_x + word.prespace * (space_width + style_spacing)
-							
-							word.left = cur_x
-							word.center = word.left + word.width / 2
-							word.right = word.left + word.width
-							
-							if (line.styleref.alignment-1) % 3 == 0:
-								word.x = word.left
-							elif (line.styleref.alignment-2) % 3 == 0:
-								word.x = word.center
-							else:
-								word.x = word.right
-
-							# Vertical position
-							word.top = line.top
-							word.middle = line.middle
-							word.bottom = line.bottom
-							word.y = line.y
-							
-							# Updating cur_x
-							cur_x = cur_x + word.width + word.postspace * (space_width + style_spacing) + style_spacing
-					else:
-						max_width, sum_height = 0, 0
-						for word in line.words:
-							max_width = max(max_width, word.width)
-							sum_height = sum_height + word.height
-
-						cur_y = x_fix = self.meta.play_res_y / 2 - sum_height / 2
-						for word in line.words:
-							# Horizontal position
-							x_fix = (max_width - word.width) / 2
-							
-							if line.styleref.alignment == 4:
-								word.left = line.left + x_fix
-								word.center = word.left + word.width / 2
-								word.right = word.left + word.width
-								word.x = word.left
-							elif line.styleref.alignment == 5:
-								word.left = self.meta.play_res_x / 2 - word.width / 2
-								word.center = word.left + word.width / 2
-								word.right = word.left + word.width
-								word.x = word.center
-							else:
-								word.left = line.right - word.width - x_fix
-								word.center = word.left + word.width / 2
-								word.right = word.left + word.width
-								word.x = word.right
-
-							# Vertical position
-							word.top = cur_y
-							word.middle = word.top + word.height / 2
-							word.bottom = word.top + word.height
-							word.y = word.middle
-							cur_y = cur_y + word.height
-
-
-				# Add dialog text chunks, to create syllables
-				text_chunks = []
-				tag_pattern = re.compile(r"\{.*?\}")
-				tag = tag_pattern.search(line.raw_text)
-				word_i = 0
-
-				if not tag:
-					# No tags found
-					text_chunks.append({'tags': "", 'text': line.raw_text})
-				else:
-					# First chunk without tags
-					if tag.start() != 0:
-						text_chunks.append({'tags': "", 'text': line.raw_text[0:tag.start()]})
-
-					# Searching for other tags
-					while True:
-						next_tag = tag_pattern.search(line.raw_text, tag.end())
-						tmp = {'tags': line.raw_text[tag.start()+1:tag.end()-1], 'text': line.raw_text[tag.end():(next_tag.start() if next_tag else None)], 'word_i': word_i}
-						text_chunks.append(tmp)
-						
-						if len(re.findall(r"(.*?)(\s*)$", tmp['text'])[0][1]) > 0:
-							word_i = word_i + 1
-
-						if not next_tag:
-							break
-						tag = next_tag
-
-				# Adding syls
-				last_time = 0
-				line.syls = []
-				one_try = False
-				for si, text_chunk in enumerate(text_chunks):
-					try:
-						pretags, kdur, posttags = re.findall(r"(.*?)\\[kK][of]?(\d+)(.*)", text_chunk['tags'])[0][:]
-						syl = Syllable()
-
-						syl.i = si
-						syl.word_i = text_chunk['word_i']
-						
-						syl.start_time = last_time
-						syl.end_time = last_time + int(kdur) * 10
-						syl.duration = int(kdur) * 10
-						
-						syl.styleref = line.styleref
-						syl.tags = pretags + posttags
-						syl.inline_fx = re.findall(r".*\\\-([^\\]+)", syl.tags)
-						syl.inline_fx = syl.inline_fx[0] if syl.inline_fx else ""
-						syl.prespace, syl.text, syl.postspace = re.findall(r"^(\s*)(.*?)(\s*)$", text_chunk['text'])[0][:]
-						syl.prespace, syl.postspace = len(syl.prespace), len(syl.postspace)
-
-						syl.width, syl.height = font.get_text_extents(syl.text)
-						syl.ascent, syl.descent, syl.internal_leading, syl.external_leading = font_metrics
-						
-						line.syls.append(syl)
-						last_time = syl.end_time
-					except IndexError:
-						# We give the user only one try (only one {tags} present at the beginning of the line, if more than line is invalid)
-						if not one_try:
-							one_try = True
-							continue
-						line.syls.clear()
-						break
-
-				# Calculate syllables positions with all syllables data already available
-				if line.syls and self.meta.play_res_x > 0 and self.meta.play_res_y > 0:
-					if line.styleref.alignment > 6 or line.styleref.alignment < 4 or not vertical_kanji:
-						cur_x = line.left
-						for syl in line.syls:
-							cur_x = cur_x + syl.prespace * (space_width + style_spacing)
-							# Horizontal position
-							syl.left = cur_x
-							syl.center = syl.left + syl.width / 2
-							syl.right = syl.left + syl.width
-
-							if (line.styleref.alignment-1) % 3 == 0:
-								syl.x = syl.left
-							elif (line.styleref.alignment-2) % 3 == 0:
-								syl.x = syl.center
-							else:
-								syl.x = syl.right
-							
-							cur_x = cur_x + syl.width + syl.postspace * (space_width + style_spacing) + style_spacing
-							
-							# Vertical position
-							syl.top = line.top
-							syl.middle = line.middle
-							syl.bottom = line.bottom
-							syl.y = line.y
-
-					else: # Kanji vertical position
-						max_width, sum_height = 0, 0
-						for syl in line.syls:
-							max_width = max(max_width, syl.width)
-							sum_height = sum_height + syl.height
-						
-						cur_y = self.meta.play_res_y / 2 - sum_height / 2
-
-						# Fixing line positions
-						line.top = cur_y
-						line.middle = self.meta.play_res_y / 2
-						line.bottom = line.top + sum_height
-						line.width = max_width
-						line.height = sum_height
-						if line.styleref.alignment == 4:
-							line.center = line.left + max_width / 2
-							line.right = line.left + max_width
-						elif line.styleref.alignment == 5:
-							line.left = line.center - max_width / 2
-							line.right = line.left + max_width
-						else:
-							line.left = line.right - max_width
-							line.center = line.left + max_width / 2
-
-						for syl in line.syls:
-							# Horizontal position
-							x_fix = (max_width - syl.width) / 2
-							if line.styleref.alignment == 4:
-								syl.left = line.left + x_fix
-								syl.center = syl.left + syl.width / 2
-								syl.right = syl.left + syl.width
-								syl.x = syl.left
-							elif line.styleref.alignment == 5:
-								syl.left = line.center - syl.width / 2
-								syl.center = syl.left + syl.width / 2
-								syl.right = syl.left + syl.width
-								syl.x = syl.center
-							else:
-								syl.left = line.right - syl.width - x_fix
-								syl.center = syl.left + syl.width / 2
-								syl.right = syl.left + syl.width
-								syl.x = syl.right
-
-							# Vertical position
-							syl.top = cur_y
-							syl.middle = syl.top + syl.height / 2
-							syl.bottom = syl.top + syl.height
-							syl.y = syl.middle
-							cur_y = cur_y + syl.height
-
-				# Adding chars
-				line.chars = []
-
-				# If we have syls in line, we prefert to work with them to provide more informations
-				if line.syls:
-					words_or_syls = line.syls
-				else:
-					words_or_syls = line.words
-
-				# Getting chars
-				char_index = 0
-				for el in words_or_syls:
-					el_text = "{}{}{}".format(" "*el.prespace, el.text, " "*el.postspace)
-					for ci, char_text in enumerate(list(el_text)):
-						char = Char()
-						char.i = ci
-
-						# If we're working with syls, we can add some indexes
-						char.i = char_index
-						char_index += 1
-						if line.syls:
-							char.word_i = el.word_i
-							char.syl_i = el.i
-							char.syl_char_i = ci
-						else:
-							char.word_i = el.i
-
-						# Adding last fields based on the existance of syls or not
-						char.start_time = el.start_time
-						char.end_time = el.end_time
-						char.duration = el.duration
-
-						char.styleref = line.styleref
-						char.text = char_text
-
-						char.width, char.height = font.get_text_extents(char.text)
-						char.ascent, char.descent, char.internal_leading, char.external_leading = font_metrics
-						
-						line.chars.append(char)
-
-				# Calculate character positions with all characters data already available
-				if line.chars and self.meta.play_res_x > 0 and self.meta.play_res_y > 0:
-					if line.styleref.alignment > 6 or line.styleref.alignment < 4:
-						cur_x = line.left
-						for char in line.chars:
-							# Horizontal position
-							char.left = cur_x
-							char.center = char.left + char.width / 2
-							char.right = char.left + char.width
-							
-							if (line.styleref.alignment-1) % 3 == 0:
-								char.x = char.left
-							elif (line.styleref.alignment-2) % 3 == 0:
-								char.x = char.center
-							else:
-								char.x = char.right
-							
-							cur_x = cur_x + char.width + style_spacing
-							
-							# Vertical position
-							char.top = line.top
-							char.middle = line.middle
-							char.bottom = line.bottom
-							char.y = line.y
-					else:
-						max_width, sum_height = 0, 0
-						for char in line.chars:
-							max_width = max(max_width, char.width)
-							sum_height = sum_height + char.height
-
-						cur_y = x_fix = self.meta.play_res_y / 2 - sum_height / 2
-						for char in line.chars:
-							# Horizontal position
-							x_fix = (max_width - char.width) / 2
-							if line.styleref.alignment == 4:
-								char.left = line.left + x_fix
-								char.center = char.left + char.width / 2
-								char.right = char.left + char.width
-								char.x = char.left
-							elif line.styleref.alignment == 5:
-								char.left = self.meta.play_res_x / 2 - char.width / 2
-								char.center = char.left + char.width / 2
-								char.right = char.left + char.width
-								char.x = char.center
-							else:
-								char.left = line.right - char.width - x_fix
-								char.center = char.left + char.width / 2
-								char.right = char.left + char.width
-								char.x = char.right
-
-							# Vertical position
-							char.top = cur_y
-							char.middle = char.top + char.height / 2
-							char.bottom = char.top + char.height
-							char.y = char.middle
-							cur_y = cur_y + char.height
-	
-		# Add durations between dialogs
-		for style in lines_by_styles:
-			lines_by_styles[style].sort(key=lambda x: x.start_time)
-			for li, line in enumerate(lines_by_styles[style]):
-				line.leadin = 1000.1 if li == 0 else line.start_time - lines_by_styles[style][li-1].end_time
-				line.leadout =  1000.1 if li == len(lines_by_styles[style])-1 else lines_by_styles[style][li+1].start_time - line.end_time
-
-	def get_data(self):
-		"""Utility function to retrieve easily meta styles and lines.
-	
-		Returns:
-			:attr:`meta`, :attr:`styles` and :attr:`lines`
-		"""
-		return self.meta, self.styles, self.lines
-
-	def write_line(self, line):
-		"""Appends a line to the output list (which is private) that later on will be written to the output file when calling save().
-		
-		Use it whenever you've prepared a line, it will not impact performance since you 
-		will not actually write anything until :func:`save` will be called.
-
-		Parameters:
-			line (:class:`Line`): A line object. If not valid, TypeError is raised.
-		"""
-		if isinstance(line, Line):
-			self.__output.append("\n%s: %d,%s,%s,%s,%s,%04d,%04d,%04d,%s,%s" % (
-				"Comment" if line.comment else "Dialogue",
-				line.layer,
-				Convert.time(max(0, int(line.start_time))),
-				Convert.time(max(0, int(line.end_time))),
-				line.style,
-				line.actor,
-				line.margin_l,
-				line.margin_r,
-				line.margin_v,
-				line.effect,
-				line.text
-			))
-			self.__plines += 1
-		else:
-			raise TypeError("Expected Line object, got %s." % type(line)) 
-
-	def save(self, quiet=False):
-		"""Write everything inside the private output list to a file.
-
-		Parameters:
-			quiet (bool): If True, you will not get printed any message.
-		"""
-
-		# Writing to file
-		with open(self.path_output, 'w', encoding="utf-8-sig") as f:
-			f.writelines(self.__output)
-		self.__saved = True
-
-		if not quiet:
-			print("Produced lines: %d\nProcess duration (in seconds): %.3f" % (self.__plines, time.time() - self.__ptime))
-
-	def open_aegisub(self):
-		"""Open the output (specified in self.path_output) with Aegisub.
-
-		This can be usefull if you don't have MPV installed or you want to look at your output in detailed.
-
-		Returns:
-			0 if success, -1 if the output couldn't be opened.
-		"""
-
-		if sys.platform != "win32":
-			print("[WARNING] Aegisub couldn't be opened.")
-			return -1
-
-		# Check if it was saved
-		if not self.__saved:
-			print("[WARNING] You've tried to open the output with Aegisub before having saved. Check your code.")
-			return -1
-
-		os.startfile(self.path_output)
-		return 0
-
-	def open_mpv(self, video_path="", video_start="", full_screen=False):
-		"""Open the output (specified in self.path_output) in softsub with the MPV player.
-		To utilize this function, MPV player is required. Additionally if you're on Windows, MPV must be in the PATH (check https://pyonfx.readthedocs.io/en/latest/quick%20start.html#installation-extra-step).
-
-		This is one of the fastest way to reproduce your output in a comfortable way.
-
-		Parameters:
-			video_path (string): The video file path (absolute) to reproduce. If not specified, **meta.video** is automatically taken.
-			video_start (string): The start time for the video (more info: https://mpv.io/manual/master/#options-start). If not specified, 0 is automatically taken.
-			full_screen (bool): If True, it will reproduce the output in full screen. If not specified, False is automatically taken.
-		"""
-
-		# Check if it was saved
-		if not self.__saved:
-			print("[ERROR] You've tried to open the output with MPV before having saved. Check your code.")
-			return -1
-
-		# Check if mpv is usable
-		if self.meta.video.startswith("?dummy") and not video_path:
-			print("[WARNING] Cannot use MPV (if you have it in your PATH) for file preview, since your .ass contains a dummy video.\n"\
-				  "You can specify a new video source using video_path parameter, check the documentation of the function.")
-			return -1
-
-		# Setting up the command to execute
-		cmd = ["mpv"]
-		
-		if not video_path:
-			cmd.append(self.meta.video)
-		else:
-			cmd.append(video_path)
-		if video_start:
-			cmd.append("--start=" + video_start)
-		if full_screen:
-			cmd.append("--fs")
-
-		cmd.append("--sub-file=" + self.path_output)
-
-		try:
-			subprocess.call(cmd)
-		except FileNotFoundError:
-			print("[WARNING] MPV not found in your environment variables.\n"\
-				  "Please refer to the documentation's \"Quick Start\" section if you don't know how to solve it.")
-			return -1
-
-		return 0
-=======
+
     def __init__(self, path_input="", path_output="Output.ass", keep_original=True, extended=True, vertical_kanji=True):
         # Starting to take process time
         self.__saved = False
@@ -1720,6 +1039,10 @@
         Returns:
             0 if success, -1 if the output couldn't be opened.
         """
+        
+        if sys.platform != "win32":
+            print("[WARNING] Aegisub couldn't be opened.")
+            return -1
 
         # Check if it was saved
         if not self.__saved:
@@ -1773,5 +1096,4 @@
                   "Please refer to the documentation's \"Quick Start\" section if you don't know how to solve it.")
             return -1
 
-        return 0
->>>>>>> c47c5cc8
+        return 0