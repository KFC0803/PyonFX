--- conflicted
+++ resolved
@@ -25,7 +25,6 @@
     import win32gui
     import win32ui
     import win32con
-<<<<<<< HEAD
 elif sys.platform == "linux":
     import cairo
     import gi
@@ -33,8 +32,6 @@
     gi.require_version('PangoCairo', '1.0')
     from gi.repository import Pango, PangoCairo
     import html
-=======
->>>>>>> c47c5cc8
 
 # CONFIGURATION
 FONT_PRECISION = 64 # Font scale for better precision output from native font system
@@ -84,7 +81,6 @@
             }
             self.pycfont = win32ui.CreateFont(font_spec)
             win32gui.SelectObject(self.dc, self.pycfont.GetSafeHandle())
-<<<<<<< HEAD
         elif sys.platform == "linux":
             surface = cairo.ImageSurface(cairo.Format.A8, 1, 1)
             context = cairo.Context(surface)
@@ -104,50 +100,36 @@
                 self.fonthack_scale = self.size / ((self.metrics.get_ascent() + self.metrics.get_descent()) / PANGO_SCALE * self.downscale)
             else:
                 self.fonthack_scale = 1
-=======
->>>>>>> c47c5cc8
         else:
             raise NotImplementedError
 
     def __del__(self):
-<<<<<<< HEAD
         if sys.platform == "win32":
             win32gui.DeleteObject(self.pycfont.GetSafeHandle())
             win32gui.DeleteDC(self.dc)
         elif sys.platform == "linux":
             # TODO: I have no idea what to do here...
             pass
-=======
-        win32gui.DeleteObject(self.pycfont.GetSafeHandle())
-        win32gui.DeleteDC(self.dc)
->>>>>>> c47c5cc8
 
     def get_metrics(self):
         if sys.platform == "win32":
             metrics = win32gui.GetTextMetrics(self.dc)
 
             return (
-<<<<<<< HEAD
                 # 'height': metrics['Height'] * self.downscale * self.yscale,
-=======
-                #'height': metrics['Height'] * self.downscale * self.yscale,
->>>>>>> c47c5cc8
                 metrics['Ascent'] * self.downscale * self.yscale,
                 metrics['Descent'] * self.downscale * self.yscale,
                 metrics['InternalLeading'] * self.downscale * self.yscale,
                 metrics['ExternalLeading'] * self.downscale * self.yscale
             )
-<<<<<<< HEAD
-        elif sys.platform == "linux":
-            return (
-                # 'height': (metrics.get_ascent() + metrics.get_descent()) / PANGO_SCALE * self.downscale * self.yscale * self.fonthack_scale,
+        elif sys.platform == "linux":
+            return (
+                # 'height': (self.metrics.get_ascent() + self.metrics.get_descent()) / PANGO_SCALE * self.downscale * self.yscale * self.fonthack_scale,
                 self.metrics.get_ascent() / PANGO_SCALE * self.downscale * self.yscale * self.fonthack_scale,
                 self.metrics.get_descent() / PANGO_SCALE * self.downscale * self.yscale * self.fonthack_scale,
                 0.0,
                 self.layout.get_spacing() / PANGO_SCALE * self.downscale * self.yscale * self.fonthack_scale
             )
-=======
->>>>>>> c47c5cc8
         else:
             raise NotImplementedError
 
@@ -159,7 +141,6 @@
                 (cx * self.downscale + self.hspace*(len(text)-1)) * self.xscale,
                 cy * self.downscale * self.yscale
             )
-<<<<<<< HEAD
         elif sys.platform == "linux":
             def get_rect(new_text):
                 self.layout.set_markup(f'<span '
@@ -181,8 +162,6 @@
                 width * self.downscale * self.xscale * self.fonthack_scale,
                 get_rect(text).height * self.downscale * self.yscale * self.fonthack_scale
             )
-=======
->>>>>>> c47c5cc8
         else:
             raise NotImplementedError
 
@@ -190,10 +169,6 @@
         if sys.platform == "win32":
             # Calcultating distance between origins of character cells (just in case of spacing)
             # TO BE DONE
-<<<<<<< HEAD
-            pass
-=======
->>>>>>> c47c5cc8
 
             # Add path to device context
             win32gui.BeginPath(self.dc)
